/**
 * Licensed to the Apache Software Foundation (ASF) under one
 * or more contributor license agreements.  See the NOTICE file
 * distributed with this work for additional information
 * regarding copyright ownership.  The ASF licenses this file
 * to you under the Apache License, Version 2.0 (the
 * "License"); you may not use this file except in compliance
 * with the License.  You may obtain a copy of the License at
 *
 *     http://www.apache.org/licenses/LICENSE-2.0
 *
 * Unless required by applicable law or agreed to in writing, software
 * distributed under the License is distributed on an "AS IS" BASIS,
 * WITHOUT WARRANTIES OR CONDITIONS OF ANY KIND, either express or implied.
 * See the License for the specific language governing permissions and
 * limitations under the License.
 */

package org.apache.hadoop.fs.azure;

import org.apache.hadoop.conf.Configuration;
import org.apache.hadoop.fs.Path;
import org.apache.hadoop.fs.contract.ContractTestUtils;
import org.apache.hadoop.io.retry.RetryUtils;
import org.apache.http.Header;
import org.apache.http.HttpResponse;
import org.apache.http.HttpEntity;
import org.apache.http.HttpStatus;
import org.apache.http.StatusLine;
import org.apache.http.ProtocolVersion;
import org.apache.http.ParseException;
import org.apache.http.HeaderElement;
import org.apache.http.client.HttpClient;
import org.apache.http.client.methods.HttpGet;
import org.hamcrest.Description;
import org.hamcrest.TypeSafeMatcher;
import org.junit.Assume;
import org.junit.Before;
import org.junit.Rule;
import org.junit.Test;
import org.junit.rules.ExpectedException;
import org.mockito.ArgumentMatcher;
import org.mockito.Mockito;

import java.io.ByteArrayInputStream;
import java.io.UnsupportedEncodingException;
import java.net.URLEncoder;
import java.nio.charset.StandardCharsets;

import static org.apache.hadoop.fs.azure.AzureNativeFileSystemStore.KEY_USE_SECURE_MODE;
import static org.mockito.Matchers.argThat;
import static org.mockito.Mockito.atLeast;
import static org.mockito.Mockito.times;

/**
 * Test class to hold all WasbRemoteCallHelper tests
 */
public class TestWasbRemoteCallHelper
    extends AbstractWasbTestBase {
  public static final String EMPTY_STRING = "";
  private static final int INVALID_HTTP_STATUS_CODE_999 = 999;

  @Override
  protected AzureBlobStorageTestAccount createTestAccount() throws Exception {
    Configuration conf = new Configuration();
    conf.set(NativeAzureFileSystem.KEY_AZURE_AUTHORIZATION, "true");
    conf.set(RemoteWasbAuthorizerImpl.KEY_REMOTE_AUTH_SERVICE_URLS, "http://localhost1/,http://localhost2/");
    return AzureBlobStorageTestAccount.create(conf);
  }

  @Before
  public void beforeMethod() {
    boolean useSecureMode = fs.getConf().getBoolean(KEY_USE_SECURE_MODE, false);
    boolean useAuthorization = fs.getConf().getBoolean(NativeAzureFileSystem.KEY_AZURE_AUTHORIZATION, false);
    Assume.assumeTrue("Test valid when both SecureMode and Authorization are enabled .. skipping",
        useSecureMode && useAuthorization);

    Assume.assumeTrue(
        useSecureMode && useAuthorization
    );
  }

  @Rule
  public ExpectedException expectedEx = ExpectedException.none();

  /**
   * Test invalid status-code
   * @throws Throwable
   */
  @Test // (expected = WasbAuthorizationException.class)
  public void testInvalidStatusCode() throws Throwable {

    setupExpectations();

    // set up mocks
    HttpClient mockHttpClient = Mockito.mock(HttpClient.class);
    HttpResponse mockHttpResponse = Mockito.mock(HttpResponse.class);
    Mockito.when(mockHttpClient.execute(Mockito.<HttpGet>any())).thenReturn(mockHttpResponse);
    Mockito.when(mockHttpResponse.getStatusLine()).thenReturn(newStatusLine(INVALID_HTTP_STATUS_CODE_999));
    // finished setting up mocks

    performop(mockHttpClient);
  }

  /**
   * Test invalid Content-Type
   * @throws Throwable
   */
  @Test // (expected = WasbAuthorizationException.class)
  public void testInvalidContentType() throws Throwable {

    setupExpectations();

    // set up mocks
    HttpClient mockHttpClient = Mockito.mock(HttpClient.class);
    HttpResponse mockHttpResponse = Mockito.mock(HttpResponse.class);
    Mockito.when(mockHttpClient.execute(Mockito.<HttpGet>any())).thenReturn(mockHttpResponse);
    Mockito.when(mockHttpResponse.getStatusLine()).thenReturn(newStatusLine(HttpStatus.SC_OK));
    Mockito.when(mockHttpResponse.getFirstHeader("Content-Type"))
        .thenReturn(newHeader("Content-Type", "text/plain"));
    // finished setting up mocks

    performop(mockHttpClient);
  }

  /**
   * Test missing Content-Length
   * @throws Throwable
   */
  @Test // (expected = WasbAuthorizationException.class)
  public void testMissingContentLength() throws Throwable {

    setupExpectations();

    // set up mocks
    HttpClient mockHttpClient = Mockito.mock(HttpClient.class);
    HttpResponse mockHttpResponse = Mockito.mock(HttpResponse.class);
    Mockito.when(mockHttpClient.execute(Mockito.<HttpGet>any())).thenReturn(mockHttpResponse);
    Mockito.when(mockHttpResponse.getStatusLine()).thenReturn(newStatusLine(HttpStatus.SC_OK));
    Mockito.when(mockHttpResponse.getFirstHeader("Content-Type"))
        .thenReturn(newHeader("Content-Type", "application/json"));
    // finished setting up mocks

    performop(mockHttpClient);
  }

  /**
   * Test Content-Length exceeds max
   * @throws Throwable
   */
  @Test // (expected = WasbAuthorizationException.class)
  public void testContentLengthExceedsMax() throws Throwable {

    setupExpectations();

    // set up mocks
    HttpClient mockHttpClient = Mockito.mock(HttpClient.class);
    HttpResponse mockHttpResponse = Mockito.mock(HttpResponse.class);
    Mockito.when(mockHttpClient.execute(Mockito.<HttpGet>any())).thenReturn(mockHttpResponse);
    Mockito.when(mockHttpResponse.getStatusLine()).thenReturn(newStatusLine(HttpStatus.SC_OK));
    Mockito.when(mockHttpResponse.getFirstHeader("Content-Type"))
        .thenReturn(newHeader("Content-Type", "application/json"));
    Mockito.when(mockHttpResponse.getFirstHeader("Content-Length"))
        .thenReturn(newHeader("Content-Length", "2048"));
    // finished setting up mocks

    performop(mockHttpClient);
  }

  /**
   * Test invalid Content-Length value
   * @throws Throwable
   */
  @Test // (expected = WasbAuthorizationException.class)
  public void testInvalidContentLengthValue() throws Throwable {

    setupExpectations();

    // set up mocks
    HttpClient mockHttpClient = Mockito.mock(HttpClient.class);
    HttpResponse mockHttpResponse = Mockito.mock(HttpResponse.class);
    Mockito.when(mockHttpClient.execute(Mockito.<HttpGet>any())).thenReturn(mockHttpResponse);
    Mockito.when(mockHttpResponse.getStatusLine()).thenReturn(newStatusLine(HttpStatus.SC_OK));
    Mockito.when(mockHttpResponse.getFirstHeader("Content-Type"))
        .thenReturn(newHeader("Content-Type", "application/json"));
    Mockito.when(mockHttpResponse.getFirstHeader("Content-Length"))
        .thenReturn(newHeader("Content-Length", "20abc48"));
    // finished setting up mocks

    performop(mockHttpClient);
  }

  /**
   * Test valid JSON response
   * @throws Throwable
   */
  @Test
  public void testValidJSONResponse() throws Throwable {

    // set up mocks
    HttpClient mockHttpClient = Mockito.mock(HttpClient.class);

    HttpResponse mockHttpResponse = Mockito.mock(HttpResponse.class);
    HttpEntity mockHttpEntity = Mockito.mock(HttpEntity.class);

    Mockito.when(mockHttpClient.execute(Mockito.<HttpGet>any())).thenReturn(mockHttpResponse);
    Mockito.when(mockHttpResponse.getStatusLine()).thenReturn(newStatusLine(HttpStatus.SC_OK));
    Mockito.when(mockHttpResponse.getFirstHeader("Content-Type"))
        .thenReturn(newHeader("Content-Type", "application/json"));
    Mockito.when(mockHttpResponse.getFirstHeader("Content-Length"))
        .thenReturn(newHeader("Content-Length", "1024"));
    Mockito.when(mockHttpResponse.getEntity()).thenReturn(mockHttpEntity);
    Mockito.when(mockHttpEntity.getContent())
        .thenReturn(new ByteArrayInputStream(validJsonResponse().getBytes(StandardCharsets.UTF_8)))
        .thenReturn(new ByteArrayInputStream(validJsonResponse().getBytes(StandardCharsets.UTF_8)))
        .thenReturn(new ByteArrayInputStream(validJsonResponse().getBytes(StandardCharsets.UTF_8)));
    // finished setting up mocks

    performop(mockHttpClient);
  }

  /**
   * Test malformed JSON response
   * @throws Throwable
   */
  @Test // (expected = WasbAuthorizationException.class)
  public void testMalFormedJSONResponse() throws Throwable {

    expectedEx.expect(WasbAuthorizationException.class);
    expectedEx.expectMessage("com.fasterxml.jackson.core.JsonParseException: Unexpected end-of-input in FIELD_NAME");

    // set up mocks
    HttpClient mockHttpClient = Mockito.mock(HttpClient.class);

    HttpResponse mockHttpResponse = Mockito.mock(HttpResponse.class);
    HttpEntity mockHttpEntity = Mockito.mock(HttpEntity.class);

    Mockito.when(mockHttpClient.execute(Mockito.<HttpGet>any())).thenReturn(mockHttpResponse);
    Mockito.when(mockHttpResponse.getStatusLine()).thenReturn(newStatusLine(HttpStatus.SC_OK));
    Mockito.when(mockHttpResponse.getFirstHeader("Content-Type"))
        .thenReturn(newHeader("Content-Type", "application/json"));
    Mockito.when(mockHttpResponse.getFirstHeader("Content-Length"))
        .thenReturn(newHeader("Content-Length", "1024"));
    Mockito.when(mockHttpResponse.getEntity()).thenReturn(mockHttpEntity);
    Mockito.when(mockHttpEntity.getContent())
        .thenReturn(new ByteArrayInputStream(malformedJsonResponse().getBytes(StandardCharsets.UTF_8)));
    // finished setting up mocks

    performop(mockHttpClient);
  }

  /**
   * Test valid JSON response failure response code
   * @throws Throwable
   */
  @Test // (expected = WasbAuthorizationException.class)
  public void testFailureCodeJSONResponse() throws Throwable {

    expectedEx.expect(WasbAuthorizationException.class);
    expectedEx.expectMessage("Remote authorization service encountered an error Unauthorized");

    // set up mocks
    HttpClient mockHttpClient = Mockito.mock(HttpClient.class);

    HttpResponse mockHttpResponse = Mockito.mock(HttpResponse.class);
    HttpEntity mockHttpEntity = Mockito.mock(HttpEntity.class);

    Mockito.when(mockHttpClient.execute(Mockito.<HttpGet>any())).thenReturn(mockHttpResponse);
    Mockito.when(mockHttpResponse.getStatusLine()).thenReturn(newStatusLine(HttpStatus.SC_OK));
    Mockito.when(mockHttpResponse.getFirstHeader("Content-Type"))
        .thenReturn(newHeader("Content-Type", "application/json"));
    Mockito.when(mockHttpResponse.getFirstHeader("Content-Length"))
        .thenReturn(newHeader("Content-Length", "1024"));
    Mockito.when(mockHttpResponse.getEntity()).thenReturn(mockHttpEntity);
    Mockito.when(mockHttpEntity.getContent())
        .thenReturn(new ByteArrayInputStream(failureCodeJsonResponse().getBytes(StandardCharsets.UTF_8)));
    // finished setting up mocks

    performop(mockHttpClient);
  }

<<<<<<< HEAD
  private void setupExpectations() throws UnsupportedEncodingException {

    String path = new Path("/").makeQualified(fs.getUri(), fs.getWorkingDirectory()).toString();
    String pathEncoded = URLEncoder.encode(path, "UTF-8");

    String requestURI = String.format("http://localhost/CHECK_AUTHORIZATION?wasb_absolute_path=%s&operation_type=write", pathEncoded);
    expectedEx.expect(WasbAuthorizationException.class);
    expectedEx.expectMessage("org.apache.hadoop.fs.azure.WasbRemoteCallException: "
        + requestURI
        + ":Encountered IOException while making remote call"
    );
=======
  @Test
  public void testWhenOneInstanceIsDown() throws Throwable {

    // set up mocks
    HttpClient mockHttpClient = Mockito.mock(HttpClient.class);
    HttpEntity mockHttpEntity = Mockito.mock(HttpEntity.class);

    HttpResponse mockHttpResponseService1 = Mockito.mock(HttpResponse.class);
    Mockito.when(mockHttpResponseService1.getStatusLine())
        .thenReturn(newStatusLine(HttpStatus.SC_INTERNAL_SERVER_ERROR));
    Mockito.when(mockHttpResponseService1.getFirstHeader("Content-Type"))
        .thenReturn(newHeader("Content-Type", "application/json"));
    Mockito.when(mockHttpResponseService1.getFirstHeader("Content-Length"))
        .thenReturn(newHeader("Content-Length", "1024"));
    Mockito.when(mockHttpResponseService1.getEntity())
        .thenReturn(mockHttpEntity);

    HttpResponse mockHttpResponseService2 = Mockito.mock(HttpResponse.class);
    Mockito.when(mockHttpResponseService2.getStatusLine())
        .thenReturn(newStatusLine(HttpStatus.SC_OK));
    Mockito.when(mockHttpResponseService2.getFirstHeader("Content-Type"))
        .thenReturn(newHeader("Content-Type", "application/json"));
    Mockito.when(mockHttpResponseService2.getFirstHeader("Content-Length"))
        .thenReturn(newHeader("Content-Length", "1024"));
    Mockito.when(mockHttpResponseService2.getEntity())
        .thenReturn(mockHttpEntity);

    class HttpGetForService1 extends ArgumentMatcher<HttpGet>{
      @Override public boolean matches(Object o) {
        return checkHttpGetMatchHost((HttpGet) o, "localhost1");
      }
    }
    class HttpGetForService2 extends ArgumentMatcher<HttpGet>{
      @Override public boolean matches(Object o) {
        return checkHttpGetMatchHost((HttpGet) o, "localhost2");
      }
    }
    Mockito.when(mockHttpClient.execute(argThat(new HttpGetForService1())))
        .thenReturn(mockHttpResponseService1);
    Mockito.when(mockHttpClient.execute(argThat(new HttpGetForService2())))
        .thenReturn(mockHttpResponseService2);

    //Need 3 times because performop()  does 3 fs operations.
    Mockito.when(mockHttpEntity.getContent())
        .thenReturn(new ByteArrayInputStream(validJsonResponse()
            .getBytes(StandardCharsets.UTF_8)))
        .thenReturn(new ByteArrayInputStream(validJsonResponse()
            .getBytes(StandardCharsets.UTF_8)))
        .thenReturn(new ByteArrayInputStream(validJsonResponse()
            .getBytes(StandardCharsets.UTF_8)));
    // finished setting up mocks

    performop(mockHttpClient);

    Mockito.verify(mockHttpClient, times(3)).execute(Mockito.argThat(new HttpGetForService2()));
  }

  @Test
  public void testWhenServiceInstancesAreDown() throws Throwable {
    //expectedEx.expect(WasbAuthorizationException.class);
    // set up mocks
    HttpClient mockHttpClient = Mockito.mock(HttpClient.class);
    HttpEntity mockHttpEntity = Mockito.mock(HttpEntity.class);

    HttpResponse mockHttpResponseService1 = Mockito.mock(HttpResponse.class);
    Mockito.when(mockHttpResponseService1.getStatusLine())
        .thenReturn(newStatusLine(HttpStatus.SC_INTERNAL_SERVER_ERROR));
    Mockito.when(mockHttpResponseService1.getFirstHeader("Content-Type"))
        .thenReturn(newHeader("Content-Type", "application/json"));
    Mockito.when(mockHttpResponseService1.getFirstHeader("Content-Length"))
        .thenReturn(newHeader("Content-Length", "1024"));
    Mockito.when(mockHttpResponseService1.getEntity())
        .thenReturn(mockHttpEntity);

    HttpResponse mockHttpResponseService2 = Mockito.mock(HttpResponse.class);
    Mockito.when(mockHttpResponseService2.getStatusLine())
        .thenReturn(newStatusLine(
        HttpStatus.SC_INTERNAL_SERVER_ERROR));
    Mockito.when(mockHttpResponseService2.getFirstHeader("Content-Type"))
        .thenReturn(newHeader("Content-Type", "application/json"));
    Mockito.when(mockHttpResponseService2.getFirstHeader("Content-Length"))
        .thenReturn(newHeader("Content-Length", "1024"));
    Mockito.when(mockHttpResponseService2.getEntity())
        .thenReturn(mockHttpEntity);

    class HttpGetForService1 extends ArgumentMatcher<HttpGet>{
      @Override public boolean matches(Object o) {
        return checkHttpGetMatchHost((HttpGet) o, "localhost1");
      }
    }
    class HttpGetForService2 extends ArgumentMatcher<HttpGet>{
      @Override public boolean matches(Object o) {
        return checkHttpGetMatchHost((HttpGet) o, "localhost2");
      }
    }
    Mockito.when(mockHttpClient.execute(argThat(new HttpGetForService1())))
        .thenReturn(mockHttpResponseService1);
    Mockito.when(mockHttpClient.execute(argThat(new HttpGetForService2())))
        .thenReturn(mockHttpResponseService2);

    //Need 3 times because performop()  does 3 fs operations.
    Mockito.when(mockHttpEntity.getContent())
        .thenReturn(new ByteArrayInputStream(
            validJsonResponse().getBytes(StandardCharsets.UTF_8)))
        .thenReturn(new ByteArrayInputStream(
            validJsonResponse().getBytes(StandardCharsets.UTF_8)))
        .thenReturn(new ByteArrayInputStream(
            validJsonResponse().getBytes(StandardCharsets.UTF_8)));
    // finished setting up mocks
    try {
      performop(mockHttpClient);
    }catch (WasbAuthorizationException e){
      e.printStackTrace();
      Mockito.verify(mockHttpClient, atLeast(3))
          .execute(argThat(new HttpGetForService1()));
      Mockito.verify(mockHttpClient, atLeast(3))
          .execute(argThat(new HttpGetForService2()));
      Mockito.verify(mockHttpClient, times(7)).execute(Mockito.<HttpGet>any());
    }
  }

  private void setupExpectations() {
    expectedEx.expect(WasbAuthorizationException.class);

    class MatchesPattern extends TypeSafeMatcher<String> {
      private String pattern;

      MatchesPattern(String pattern) {
        this.pattern = pattern;
      }

      @Override protected boolean matchesSafely(String item) {
        return item.matches(pattern);
      }

      @Override public void describeTo(Description description) {
        description.appendText("matches pattern ").appendValue(pattern);
      }

      @Override protected void describeMismatchSafely(String item,
          Description mismatchDescription) {
        mismatchDescription.appendText("does not match");
      }
    }

    expectedEx.expectMessage(new MatchesPattern(
        "org\\.apache\\.hadoop\\.fs\\.azure\\.WasbRemoteCallException: "
            + "Encountered error while making remote call to "
            + "http:\\/\\/localhost1\\/,http:\\/\\/localhost2\\/ retried 6 time\\(s\\)\\."));
>>>>>>> 7576a688
  }

  private void performop(HttpClient mockHttpClient) throws Throwable {

    Path testPath = new Path("/", "test.dat");

    RemoteWasbAuthorizerImpl authorizer = new RemoteWasbAuthorizerImpl();
    authorizer.init(fs.getConf());
    WasbRemoteCallHelper mockWasbRemoteCallHelper = new WasbRemoteCallHelper(
        RetryUtils.getMultipleLinearRandomRetry(new Configuration(),
            EMPTY_STRING, true,
            EMPTY_STRING, "1000,3,10000,2"));
    mockWasbRemoteCallHelper.updateHttpClient(mockHttpClient);
    authorizer.updateWasbRemoteCallHelper(mockWasbRemoteCallHelper);
    fs.updateWasbAuthorizer(authorizer);

    fs.create(testPath);
    ContractTestUtils.assertPathExists(fs, "testPath was not created", testPath);
    fs.delete(testPath, false);
  }

  private String validJsonResponse() {
    return "{"
        + "\"responseCode\": 0,"
        + "\"authorizationResult\": true,"
        + "\"responseMessage\": \"Authorized\""
        + "}";
  }

  private String malformedJsonResponse() {
    return "{"
        + "\"responseCode\": 0,"
        + "\"authorizationResult\": true,"
        + "\"responseMessage\":";
  }

  private String failureCodeJsonResponse() {
    return "{"
        + "\"responseCode\": 1,"
        + "\"authorizationResult\": false,"
        + "\"responseMessage\": \"Unauthorized\""
        + "}";
  }

  private StatusLine newStatusLine(int statusCode) {
    return new StatusLine() {
      @Override
      public ProtocolVersion getProtocolVersion() {
        return new ProtocolVersion("HTTP", 1, 1);
      }

      @Override
      public int getStatusCode() {
        return statusCode;
      }

      @Override
      public String getReasonPhrase() {
        return "Reason Phrase";
      }
    };
  }

  private Header newHeader(String name, String value) {
    return new Header() {
      @Override
      public String getName() {
        return name;
      }

      @Override
      public String getValue() {
        return value;
      }

      @Override
      public HeaderElement[] getElements() throws ParseException {
        return new HeaderElement[0];
      }
    };
  }

  /** Check that a HttpGet request is with given remote host. */
  private static boolean checkHttpGetMatchHost(HttpGet g, String h) {
    return g != null && g.getURI().getHost().equals(h);
  }

}<|MERGE_RESOLUTION|>--- conflicted
+++ resolved
@@ -279,19 +279,6 @@
     performop(mockHttpClient);
   }
 
-<<<<<<< HEAD
-  private void setupExpectations() throws UnsupportedEncodingException {
-
-    String path = new Path("/").makeQualified(fs.getUri(), fs.getWorkingDirectory()).toString();
-    String pathEncoded = URLEncoder.encode(path, "UTF-8");
-
-    String requestURI = String.format("http://localhost/CHECK_AUTHORIZATION?wasb_absolute_path=%s&operation_type=write", pathEncoded);
-    expectedEx.expect(WasbAuthorizationException.class);
-    expectedEx.expectMessage("org.apache.hadoop.fs.azure.WasbRemoteCallException: "
-        + requestURI
-        + ":Encountered IOException while making remote call"
-    );
-=======
   @Test
   public void testWhenOneInstanceIsDown() throws Throwable {
 
@@ -441,7 +428,6 @@
         "org\\.apache\\.hadoop\\.fs\\.azure\\.WasbRemoteCallException: "
             + "Encountered error while making remote call to "
             + "http:\\/\\/localhost1\\/,http:\\/\\/localhost2\\/ retried 6 time\\(s\\)\\."));
->>>>>>> 7576a688
   }
 
   private void performop(HttpClient mockHttpClient) throws Throwable {
